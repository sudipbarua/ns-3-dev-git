--- conflicted
+++ resolved
@@ -170,7 +170,7 @@
                    MakeTimeAccessor (&AgentImpl::m_midInterval),
                    MakeTimeChecker ())
     .AddAttribute ("Willingness", "XXX",
-                   Uinteger (OLSR_WILL_ALWAYS),
+                   Uinteger (OLSR_WILL_DEFAULT),
                    MakeUintegerAccessor (&AgentImpl::m_willingness),
                    MakeUintegerChecker<uint8_t> ())
     .AddTraceSource ("Rx", "Receive OLSR packet.",
@@ -204,14 +204,6 @@
   m_messageSequenceNumber = OLSR_MAX_SEQ_NUM;
   m_ansn = OLSR_MAX_SEQ_NUM;
 
-<<<<<<< HEAD
-=======
-  m_helloInterval = OLSR_HELLO_INTERVAL;
-  m_tcInterval = OLSR_TC_INTERVAL;
-  m_midInterval = OLSR_MID_INTERVAL;
-  m_willingness = OLSR_WILL_DEFAULT;
-
->>>>>>> 6df47b4d
   m_linkTupleTimerFirstTime = true;
 
   m_ipv4 = node->GetObject<Ipv4> ();
