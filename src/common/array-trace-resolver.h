/* -*- Mode:C++; c-file-style:"gnu"; indent-tabs-mode:nil; -*- */
/*
 * Copyright (c) 2007 INRIA
 * All rights reserved.
 *
 * This program is free software; you can redistribute it and/or modify
 * it under the terms of the GNU General Public License version 2 as
 * published by the Free Software Foundation;
 *
 * This program is distributed in the hope that it will be useful,
 * but WITHOUT ANY WARRANTY; without even the implied warranty of
 * MERCHANTABILITY or FITNESS FOR A PARTICULAR PURPOSE.  See the
 * GNU General Public License for more details.
 *
 * You should have received a copy of the GNU General Public License
 * along with this program; if not, write to the Free Software
 * Foundation, Inc., 59 Temple Place, Suite 330, Boston, MA  02111-1307  USA
 *
 * Author: Mathieu Lacage <mathieu.lacage@sophia.inria.fr>
 */
#ifndef ARRAY_TRACE_RESOLVER_H
#define ARRAY_TRACE_RESOLVER_H

#include <stdint.h>
#include <string>
#include "ns3/callback.h"
#include "trace-resolver.h"

namespace ns3 {

/**
 * \brief a helper class to offer trace resolution for an array of objects.
 * \ingroup lowleveltracing
 */
template <typename T, typename INDEX>
class ArrayTraceResolver : public TraceResolver
{
public:
  /**
   * \param context trace context associated to this trace resolver
   * \param getSize callback which returns dynamically the size of underlying array
   * \param get callback which returns any element in the underlying array
   *
   * Construct a trace resolver which can match any input integer
   * against an element in an array. The array is accessed using a 
   * pair of callbacks. It is the responsability of the user to
   * provide two such callbacks whose job is to adapt the array
   * API to the resolver needs. Each element of the array is expected
   * to provide a method named CreateTraceResolver which takes as
   * only argument a reference to a const TraceContext and returns
   * a pointer to a TraceResolver. i.e. the signature is:
   * TraceResolver * (*) (TraceContext const &)
   */
  ArrayTraceResolver (TraceContext const &context,
                      Callback<uint32_t> getSize, 
                      Callback<T, uint32_t> get);
private:
  virtual TraceResolverList DoLookup (std::string id) const;
  Callback<uint32_t> m_getSize;
  Callback<T, uint32_t> m_get;
};
}//namespace ns3

namespace ns3 {

<<<<<<< HEAD
template <typename T, typename INDEX>
ArrayTraceResolver<T,INDEX>::ArrayTraceResolver (TraceContext const &context,
                                                 Callback<uint32_t> getSize, 
                                                 Callback<T *, uint32_t> get)
=======
template <typename T>
ArrayTraceResolver<T>::Index::Index ()
  : m_index ()
{}
template <typename T>
ArrayTraceResolver<T>::Index::Index (uint32_t index)
  : m_index (index)
{}
template <typename T>
ArrayTraceResolver<T>::Index::operator uint32_t ()
{
  return m_index;
}

template <typename T>
ArrayTraceResolver<T>::ArrayTraceResolver (TraceContext const &context,
                                           Callback<uint32_t> getSize, 
                                           Callback<T, uint32_t> get)
>>>>>>> caf9c39a
  : TraceResolver (context),
    m_getSize (getSize),
    m_get (get)
{}
template <typename T, typename INDEX>
TraceResolver::TraceResolverList 
ArrayTraceResolver<T,INDEX>::DoLookup (std::string id) const
{
  TraceResolverList list;
  if (id == "*")
  {
    for (uint32_t i = 0; i < m_getSize (); i++)
    {
      TraceContext context = GetContext ();
<<<<<<< HEAD
      INDEX index = i;
=======
      typename ArrayTraceResolver<T>::Index index = typename ArrayTraceResolver<T>::Index (i);
>>>>>>> caf9c39a
      context.Add (index);
      list.push_back (m_get (i)->CreateTraceResolver (context));
    }
  }
  return list;
}


}//namespace ns3

#endif /* ARRAY_TRACE_RESOLVER_H */<|MERGE_RESOLUTION|>--- conflicted
+++ resolved
@@ -63,31 +63,10 @@
 
 namespace ns3 {
 
-<<<<<<< HEAD
 template <typename T, typename INDEX>
 ArrayTraceResolver<T,INDEX>::ArrayTraceResolver (TraceContext const &context,
                                                  Callback<uint32_t> getSize, 
-                                                 Callback<T *, uint32_t> get)
-=======
-template <typename T>
-ArrayTraceResolver<T>::Index::Index ()
-  : m_index ()
-{}
-template <typename T>
-ArrayTraceResolver<T>::Index::Index (uint32_t index)
-  : m_index (index)
-{}
-template <typename T>
-ArrayTraceResolver<T>::Index::operator uint32_t ()
-{
-  return m_index;
-}
-
-template <typename T>
-ArrayTraceResolver<T>::ArrayTraceResolver (TraceContext const &context,
-                                           Callback<uint32_t> getSize, 
-                                           Callback<T, uint32_t> get)
->>>>>>> caf9c39a
+                                                 Callback<T, uint32_t> get)
   : TraceResolver (context),
     m_getSize (getSize),
     m_get (get)
@@ -102,11 +81,7 @@
     for (uint32_t i = 0; i < m_getSize (); i++)
     {
       TraceContext context = GetContext ();
-<<<<<<< HEAD
       INDEX index = i;
-=======
-      typename ArrayTraceResolver<T>::Index index = typename ArrayTraceResolver<T>::Index (i);
->>>>>>> caf9c39a
       context.Add (index);
       list.push_back (m_get (i)->CreateTraceResolver (context));
     }
