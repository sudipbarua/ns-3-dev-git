--- conflicted
+++ resolved
@@ -13,11 +13,8 @@
         'tag-registry.cc',
         'pcap-writer.cc',
         'data-rate.cc',
-<<<<<<< HEAD
         'gnuplot.cc',
-=======
         'error-model.cc',
->>>>>>> c1544ba7
         ]
 
     headers = bld.create_obj('ns3header')
@@ -34,9 +31,6 @@
         'packet-metadata.h',
         'pcap-writer.h',
         'data-rate.h',
-<<<<<<< HEAD
         'gnuplot.h',
-=======
         'error-model.h',
->>>>>>> c1544ba7
         ]