--- conflicted
+++ resolved
@@ -24,11 +24,8 @@
 
 #include <ns3/string.h>
 #include <ns3/log.h>
-<<<<<<< HEAD
 #include <ns3/abort.h>
-=======
 #include <ns3/pointer.h>
->>>>>>> 70fe924e
 
 #include <ns3/lte-enb-rrc.h>
 #include <ns3/lte-ue-rrc.h>
@@ -239,25 +236,7 @@
   return devices;
 }
 
-<<<<<<< HEAD
-=======
-
-void
-LenaHelper::SetEnbDeviceAttribute (std::string n, const AttributeValue &v)
-{
-  NS_LOG_FUNCTION (this);
-  m_enbNetDeviceFactory.Set (n, v);
-}
-
-void
-LenaHelper::SetUeDeviceAttribute (std::string name, const AttributeValue &value)
-{
-  NS_LOG_FUNCTION (this);
-  NS_FATAL_ERROR ("not implemented yet");
-}
-
-
->>>>>>> 70fe924e
+
 Ptr<NetDevice>
 LenaHelper::InstallSingleEnbDevice (Ptr<Node> n)
 {
@@ -310,10 +289,8 @@
 
   n->AddDevice (dev);
   ulPhy->SetGenericPhyRxEndOkCallback (MakeCallback (&LteEnbPhy::PhyPduReceived, phy));
-<<<<<<< HEAD
   rrc->SetForwardUpCallback (MakeCallback (&LteEnbNetDevice::Receive, dev));
-=======
-
+  
   NS_LOG_LOGIC ("set the propagation model frequencies");
   if (m_downlinkPropagationModel->GetObject<BuildingsPropagationLossModel> () != 0)
     {
@@ -333,7 +310,6 @@
       m_uplinkPropagationModel->SetAttribute ("Frequency", DoubleValue (ulFreq));
       m_uplinkPropagationModel->SetAttribute ("Lambda", DoubleValue (300000000.0 /ulFreq));
     }
->>>>>>> 70fe924e
   
   dev->Start ();
 
@@ -516,10 +492,8 @@
   LogComponentEnable ("LteSinrChunkProcessor", LOG_LEVEL_ALL);
 
   LogComponentEnable ("LtePropagationLossModel", LOG_LEVEL_ALL);
-//  LogComponentEnable ("LossModel", LOG_LEVEL_ALL);
   LogComponentEnable ("ShadowingLossModel", LOG_LEVEL_ALL);
   LogComponentEnable ("PenetrationLossModel", LOG_LEVEL_ALL);
-//  LogComponentEnable ("MultipathLossModel", LOG_LEVEL_ALL);
   LogComponentEnable ("PathLossModel", LOG_LEVEL_ALL);
 
   LogComponentEnable ("LteNetDevice", LOG_LEVEL_ALL);
