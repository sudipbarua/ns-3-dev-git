/* -*- Mode:C++; c-file-style:"gnu"; indent-tabs-mode:nil; -*- */
/*
 * Copyright (c) 2006 INRIA
 * All rights reserved.
 *
 * This program is free software; you can redistribute it and/or modify
 * it under the terms of the GNU General Public License version 2 as
 * published by the Free Software Foundation;
 *
 * This program is distributed in the hope that it will be useful,
 * but WITHOUT ANY WARRANTY; without even the implied warranty of
 * MERCHANTABILITY or FITNESS FOR A PARTICULAR PURPOSE.  See the
 * GNU General Public License for more details.
 *
 * You should have received a copy of the GNU General Public License
 * along with this program; if not, write to the Free Software
 * Foundation, Inc., 59 Temple Place, Suite 330, Boston, MA  02111-1307  USA
 *
 * Author: Mathieu Lacage <mathieu.lacage@sophia.inria.fr>
 * The idea to use a std c++ map came from GTNetS
 */

#include "scheduler-map.h"
#include "scheduler-factory.h"
#include "event-impl.h"
#include "ns3/assert.h"
#include <string>

#define noTRACE_MAP 1

#ifdef TRACE_MAP
#include <iostream>
# define TRACE(x) \
std::cout << "MAP TRACE " << x << std::endl;
#else /* TRACE_MAP */
# define TRACE(format,...)
#endif /* TRACE_MAP */


namespace ns3 {

static class SchedulerMapFactory : public SchedulerFactory 
{
public:
  SchedulerMapFactory ()
  {
    SchedulerFactory::Add (this, "Map");
  }
private:
  virtual Scheduler *DoCreate (void) const
  {
    return new SchedulerMap ();
  }
} g_schedulerMapFactory;


SchedulerMap::SchedulerMap ()
{}
SchedulerMap::~SchedulerMap ()
{}

/* Note the invariants which this function must provide:
 * - irreflexibility: f (x,x) is false)
 * - antisymmetry: f(x,y) = !f(y,x)
 * - transitivity: f(x,y) and f(y,z) => f(x,z)
 */
bool
SchedulerMap::EventKeyCompare::operator () (struct EventKey const&a, struct EventKey const&b)
{
  if (a.m_ts < b.m_ts) 
    {
      return true;
    } 
  else if (a.m_ts > b.m_ts)
    {
      return false;
    } 
  else if (a.m_uid < b.m_uid)
    {
      return true;
    }
  else 
    {
      return false;
    }
}



void
<<<<<<< HEAD
SchedulerMap::RealInsert (EventId id)
{
  EventImpl *event = id.GetEventImpl ();
=======
SchedulerMap::Insert (const EventId &id)
{
  // acquire a single ref
  EventImpl *event = id.PeekEventImpl ();
  event->Ref ();
>>>>>>> df3bfb27
  Scheduler::EventKey key;
  key.m_ts = id.GetTs ();
  key.m_uid = id.GetUid ();
  std::pair<EventMapI,bool> result;
  result = m_list.insert (std::make_pair (key, event));
  NS_ASSERT (result.second);
}

bool
SchedulerMap::IsEmpty (void) const
{
  return m_list.empty ();
}

EventId
<<<<<<< HEAD
SchedulerMap::RealPeekNext (void) const
=======
SchedulerMap::PeekNext (void) const
>>>>>>> df3bfb27
{
  EventMapCI i = m_list.begin ();
  NS_ASSERT (i != m_list.end ());
  
  return EventId (i->second, i->first.m_ts, i->first.m_uid);
}
<<<<<<< HEAD
void
SchedulerMap::RealRemoveNext (void)
{
  m_list.erase (m_list.begin ());
}

bool
SchedulerMap::RealRemove (EventId id)
=======
EventId
SchedulerMap::RemoveNext (void)
{
  EventMapI i = m_list.begin ();
  std::pair<Scheduler::EventKey, EventImpl*> next = *i;
  m_list.erase (i);
  return EventId (Ptr<EventImpl> (next.second, false), next.first.m_ts, next.first.m_uid);
}

bool
SchedulerMap::Remove (const EventId &id)
>>>>>>> df3bfb27
{
  Scheduler::EventKey key;
  key.m_ts = id.GetTs ();
  key.m_uid = id.GetUid ();
  EventMapI i = m_list.find (key);
<<<<<<< HEAD
  NS_ASSERT (i->second == id.GetEventImpl ());
=======
  NS_ASSERT (i->second == id.PeekEventImpl ());
  // release single ref.
  i->second->Unref ();
>>>>>>> df3bfb27
  m_list.erase (i);
  return true;
}

}; // namespace ns3<|MERGE_RESOLUTION|>--- conflicted
+++ resolved
@@ -88,17 +88,11 @@
 
 
 void
-<<<<<<< HEAD
-SchedulerMap::RealInsert (EventId id)
-{
-  EventImpl *event = id.GetEventImpl ();
-=======
 SchedulerMap::Insert (const EventId &id)
 {
   // acquire a single ref
   EventImpl *event = id.PeekEventImpl ();
   event->Ref ();
->>>>>>> df3bfb27
   Scheduler::EventKey key;
   key.m_ts = id.GetTs ();
   key.m_uid = id.GetUid ();
@@ -114,27 +108,13 @@
 }
 
 EventId
-<<<<<<< HEAD
-SchedulerMap::RealPeekNext (void) const
-=======
 SchedulerMap::PeekNext (void) const
->>>>>>> df3bfb27
 {
   EventMapCI i = m_list.begin ();
   NS_ASSERT (i != m_list.end ());
   
   return EventId (i->second, i->first.m_ts, i->first.m_uid);
 }
-<<<<<<< HEAD
-void
-SchedulerMap::RealRemoveNext (void)
-{
-  m_list.erase (m_list.begin ());
-}
-
-bool
-SchedulerMap::RealRemove (EventId id)
-=======
 EventId
 SchedulerMap::RemoveNext (void)
 {
@@ -146,19 +126,14 @@
 
 bool
 SchedulerMap::Remove (const EventId &id)
->>>>>>> df3bfb27
 {
   Scheduler::EventKey key;
   key.m_ts = id.GetTs ();
   key.m_uid = id.GetUid ();
   EventMapI i = m_list.find (key);
-<<<<<<< HEAD
-  NS_ASSERT (i->second == id.GetEventImpl ());
-=======
   NS_ASSERT (i->second == id.PeekEventImpl ());
   // release single ref.
   i->second->Unref ();
->>>>>>> df3bfb27
   m_list.erase (i);
   return true;
 }
