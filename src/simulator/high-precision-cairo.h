/* -*- Mode:C++; c-file-style:"gnu"; indent-tabs-mode:nil; -*- */
/*
 * Copyright (c) 2006 INRIA
 *
 * This program is free software; you can redistribute it and/or modify
 * it under the terms of the GNU General Public License version 2 as
 * published by the Free Software Foundation;
 *
 * This program is distributed in the hope that it will be useful,
 * but WITHOUT ANY WARRANTY; without even the implied warranty of
 * MERCHANTABILITY or FITNESS FOR A PARTICULAR PURPOSE.  See the
 * GNU General Public License for more details.
 *
 * You should have received a copy of the GNU General Public License
 * along with this program; if not, write to the Free Software
 * Foundation, Inc., 59 Temple Place, Suite 330, Boston, MA  02111-1307  USA
 *
 * Author: Mathieu Lacage <mathieu.lacage@sophia.inria.fr>
 */
#ifndef HIGH_PRECISION_CAIRO_H
#define HIGH_PRECISION_CAIRO_H

#include <stdint.h>
#include <math.h>
#include "cairo-wideint-private.h"

/**
 * This file contains an implementation of the HighPrecision class.
 * Each instance of the Time class also contains an instance of this
 * class which is used to perform all the arithmetic operations of
 * the Time class.
 *
 * This code is a bit ugly with a lot of inline methods for speed:
 * profiling this code on anything but the simplest scenarios shows
 * that it is a big bottleneck if great care in its implementation
 * is not performed. My observations are that what dominates are
 * Division operations (there are really really super costly)
 * and Comparison operations (because there are typically a lot of
 * these in any complex timekeeping code).
<<<<<<< HEAD
 *
 * So, the code tries really hard to perform any of these 128 bit
 * operations by doing all arithmetic on 64 bit integers when possible
 * (i.e., when there is no fractional part. This is a very common case).
 * Hence, the following code has a m_fastValue (64 bits) and a
 * m_slowValue (128 bits). m_fastValue is used by default and the code
 * converts it to a m_slowValue when needed.
 *
 * If you want to monitor the efficiency of this strategy, you can
 * enable the macro HP128INC below and call the HighPrecision::PrintStats
 * method at the end of the simulation.
 *
 * Explanation of Slow and Fast values:
 *
 * HighPrecision class create a fastValue and a slowValue depending on the
 * input number. If the input is an integer with 0 fractional part, it will
 * use the fastValue which will contain the integer in a 64 bits format. If
 * it has a fractional part, the slowValue will be used. It is represented
 * simply as a high part slowValue.hi which will contain the integer part
 * and the fractional part slowValue.lo which will contain the factional
 * part as an integer (obtained by multiplying the fractional part by 2^64).
 *
 * Explanation of Slow and Fast operations:
 *
 * If both operands are fastValues, we will perform fast operations, i-e
 * simply using integer operations. If we have though one of the value is
 * slowValue we need to convert the fastValue into a slow one. It is simply
 * obtained by putting the slowValue.lo = 0 and slowValue.hi = fastValue.
 * After that we apply the slow operation which will be a 128 bits operation
 * with two 128 bits operands.
 *
=======
>>>>>>> cde6db77
 */

namespace ns3 {

class HighPrecision
{
public:
  inline HighPrecision ();
  explicit inline HighPrecision (int64_t value, bool dummy);
  explicit inline HighPrecision (double value);

  inline int64_t GetInteger (void) const;
  inline double GetDouble (void) const;
  inline void Add (HighPrecision const &o);
  inline void Sub (HighPrecision const &o);
  void Mul (HighPrecision const &o);
  void Div (HighPrecision const &o);
  void MulByInvert (const HighPrecision &o);
  static HighPrecision Invert (uint64_t v);

  inline int Compare (HighPrecision const &o) const;
  inline static HighPrecision Zero (void);
private:
  static cairo_uint128_t  Umul (cairo_uint128_t a, cairo_uint128_t b);
  static cairo_uint128_t Udiv (cairo_uint128_t a, cairo_uint128_t b);
  static cairo_uint128_t UmulByInvert (cairo_uint128_t a, cairo_uint128_t b);
  inline bool IsNegative (void) const;

  cairo_int128_t m_value;
};

} // namespace ns3

namespace ns3 {

HighPrecision::HighPrecision ()
{
  m_value.hi = 0;
  m_value.lo = 0;
}

HighPrecision::HighPrecision (int64_t value, bool dummy)
{
  m_value.hi = value;
  m_value.lo = 0;
}

bool 
HighPrecision::IsNegative (void) const
{
  int64_t hi = m_value.hi;
  return hi < 0;
}

int64_t
HighPrecision::GetInteger (void) const
{
  return m_value.hi;
}
void
HighPrecision::Add (HighPrecision const &o)
{
  m_value.hi += o.m_value.hi;
  m_value.lo += o.m_value.lo;
  if (m_value.lo < o.m_value.lo)
    {
      m_value.hi++;
    }
}
void
HighPrecision::Sub (HighPrecision const &o)
{
  m_value.hi -= o.m_value.hi;
  m_value.lo -= o.m_value.lo;
  if (m_value.lo > o.m_value.lo)
    {
      m_value.hi--;
    }
}
int
HighPrecision::Compare (HighPrecision const &o) const
{
  HighPrecision tmp = *this;
  tmp.Sub (o);
  return tmp.IsNegative ()?-1:(tmp.m_value.hi == 0 && tmp.m_value.lo == 0)?0:1;
}
HighPrecision
HighPrecision::Zero (void)
{
  return HighPrecision ();
}


#define HPCAIRO_MAX_64 18446744073709551615.0
double HighPrecision::GetDouble (void) const
{
  bool is_negative = IsNegative ();
  cairo_int128_t value = is_negative ? _cairo_int128_negate (m_value) : m_value;
  double flo = value.lo;
  flo /= HPCAIRO_MAX_64;
  double retval = value.hi;
  retval += flo;
  retval = is_negative ? -retval: retval;
  return retval;
}
#undef HPCAIRO_MAX_64

#define HPCAIRO_MAX_64 18446744073709551615.0
HighPrecision::HighPrecision (double value)
{
  double fhi = floor (value);
  int64_t hi = fhi;
  uint64_t lo = (uint64_t) ((value - fhi) * HPCAIRO_MAX_64);
  m_value.hi = hi;
  m_value.lo = lo;
}
#undef HPCAIRO_MAX_64

} // namespace ns3

#endif /* HIGH_PRECISION_CAIRO_H */<|MERGE_RESOLUTION|>--- conflicted
+++ resolved
@@ -37,40 +37,6 @@
  * Division operations (there are really really super costly)
  * and Comparison operations (because there are typically a lot of
  * these in any complex timekeeping code).
-<<<<<<< HEAD
- *
- * So, the code tries really hard to perform any of these 128 bit
- * operations by doing all arithmetic on 64 bit integers when possible
- * (i.e., when there is no fractional part. This is a very common case).
- * Hence, the following code has a m_fastValue (64 bits) and a
- * m_slowValue (128 bits). m_fastValue is used by default and the code
- * converts it to a m_slowValue when needed.
- *
- * If you want to monitor the efficiency of this strategy, you can
- * enable the macro HP128INC below and call the HighPrecision::PrintStats
- * method at the end of the simulation.
- *
- * Explanation of Slow and Fast values:
- *
- * HighPrecision class create a fastValue and a slowValue depending on the
- * input number. If the input is an integer with 0 fractional part, it will
- * use the fastValue which will contain the integer in a 64 bits format. If
- * it has a fractional part, the slowValue will be used. It is represented
- * simply as a high part slowValue.hi which will contain the integer part
- * and the fractional part slowValue.lo which will contain the factional
- * part as an integer (obtained by multiplying the fractional part by 2^64).
- *
- * Explanation of Slow and Fast operations:
- *
- * If both operands are fastValues, we will perform fast operations, i-e
- * simply using integer operations. If we have though one of the value is
- * slowValue we need to convert the fastValue into a slow one. It is simply
- * obtained by putting the slowValue.lo = 0 and slowValue.hi = fastValue.
- * After that we apply the slow operation which will be a 128 bits operation
- * with two 128 bits operands.
- *
-=======
->>>>>>> cde6db77
  */
 
 namespace ns3 {
