--- conflicted
+++ resolved
@@ -62,21 +62,12 @@
   Time Next (void) const;
   void Stop (void);
   void StopAt (Time const &time);
-<<<<<<< HEAD
-  EventId Schedule (Time const &time, EventImpl *event);
-  EventId ScheduleNow (EventImpl *event);
-  EventId ScheduleDestroy (EventImpl *event);
-  void Remove (EventId ev);
-  void Cancel (EventId &ev);
-  bool IsExpired (EventId ev);
-=======
   EventId Schedule (Time const &time, const Ptr<EventImpl> &event);
   EventId ScheduleNow (const Ptr<EventImpl> &event);
   EventId ScheduleDestroy (const Ptr<EventImpl> &event);
   void Remove (const EventId &ev);
   void Cancel (const EventId &ev);
   bool IsExpired (const EventId &ev);
->>>>>>> df3bfb27
   void Run (void);
   Time Now (void) const;
 
@@ -124,20 +115,12 @@
 {
   while (!m_destroyEvents.empty ()) 
     {
-<<<<<<< HEAD
-      EventImpl *ev = m_destroyEvents.front ().GetEventImpl ();
-=======
       Ptr<EventImpl> ev = m_destroyEvents.front ().PeekEventImpl ();
->>>>>>> df3bfb27
       m_destroyEvents.pop_front ();
       TRACE ("handle destroy " << ev);
       if (!ev->IsCancelled ())
         {
           ev->Invoke ();
-<<<<<<< HEAD
-          delete ev;
-=======
->>>>>>> df3bfb27
         }
     }
   delete m_events;
@@ -155,12 +138,7 @@
 void
 SimulatorPrivate::ProcessOneEvent (void)
 {
-<<<<<<< HEAD
-  EventId next = m_events->PeekNext ();
-  m_events->RemoveNext ();
-=======
   EventId next = m_events->RemoveNext ();
->>>>>>> df3bfb27
 
   NS_ASSERT (next.GetTs () >= m_currentTs);
   --m_unscheduledEvents;
@@ -172,14 +150,8 @@
     {
       m_log << "e "<<next.GetUid () << " " << next.GetTs () << std::endl;
     }
-<<<<<<< HEAD
-  EventImpl *event = next.GetEventImpl ();
-  event->Invoke ();
-  delete event;
-=======
   EventImpl *event = next.PeekEventImpl ();
   event->Invoke ();
->>>>>>> df3bfb27
 }
 
 bool 
@@ -247,11 +219,7 @@
   return id;
 }
 EventId
-<<<<<<< HEAD
-SimulatorPrivate::ScheduleNow (EventImpl *event)
-=======
 SimulatorPrivate::ScheduleNow (const Ptr<EventImpl> &event)
->>>>>>> df3bfb27
 {
   EventId id (event, m_currentTs, m_uid);
   if (m_logEnable) 
@@ -265,11 +233,7 @@
   return id;
 }
 EventId
-<<<<<<< HEAD
-SimulatorPrivate::ScheduleDestroy (EventImpl *event)
-=======
 SimulatorPrivate::ScheduleDestroy (const Ptr<EventImpl> &event)
->>>>>>> df3bfb27
 {
   EventId id (event, m_currentTs, 2);
   m_destroyEvents.push_back (id);
@@ -301,11 +265,7 @@
               m_destroyEvents.erase (i);
               break;
             }
-<<<<<<< HEAD
-        }
-=======
          }
->>>>>>> df3bfb27
       return;
     }
   if (IsExpired (ev))
@@ -313,12 +273,8 @@
       return;
     }
   m_events->Remove (ev);
-<<<<<<< HEAD
-  delete ev.GetEventImpl ();
-=======
   Cancel (ev);
 
->>>>>>> df3bfb27
   if (m_logEnable) 
     {
       m_log << "r " << m_currentUid << " " << m_currentTs << " "
@@ -483,20 +439,12 @@
   return GetPriv ()->Schedule (Now () + time, ev);
 }
 EventId
-<<<<<<< HEAD
-Simulator::ScheduleNow (EventImpl *ev)
-=======
 Simulator::ScheduleNow (const Ptr<EventImpl> &ev)
->>>>>>> df3bfb27
 {
   return GetPriv ()->ScheduleNow (ev);
 }
 EventId
-<<<<<<< HEAD
-Simulator::ScheduleDestroy (EventImpl *ev)
-=======
 Simulator::ScheduleDestroy (const Ptr<EventImpl> &ev)
->>>>>>> df3bfb27
 {
   return GetPriv ()->ScheduleDestroy (ev);
 }  
@@ -1020,10 +968,6 @@
   Simulator::ScheduleDestroy (&SimulatorTests::bar4, Ptr<SimulatorTests> (this), 0, 0, 0, 0);
   Simulator::ScheduleDestroy (&SimulatorTests::bar5, Ptr<SimulatorTests> (this), 0, 0, 0, 0, 0);
 
-<<<<<<< HEAD
-  EventId nowId = Simulator::ScheduleNow (&foo0);
-  EventId destroyId = Simulator::ScheduleDestroy (&foo0);
-=======
 
   // the code below does not compile, as expected.
   //Simulator::Schedule (Seconds (0.0), &cber1, 0.0);
@@ -1066,7 +1010,6 @@
   EventId nowId = Simulator::ScheduleNow (&foo0);
   m_destroyId = Simulator::ScheduleDestroy (&SimulatorTests::destroy, this);
   NS_TEST_ASSERT (!m_destroyId.IsExpired ());
->>>>>>> df3bfb27
 
   Simulator::Run ();
   m_destroy = false;
