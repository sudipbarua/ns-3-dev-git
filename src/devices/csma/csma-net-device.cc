/* -*- Mode:C++; c-file-style:"gnu"; indent-tabs-mode:nil; -*- */
/*
 * Copyright (c) 2007 Emmanuelle Laprise
 * All rights reserved.
 *
 * This program is free software; you can redistribute it and/or modify
 * it under the terms of the GNU General Public License version 2 as
 * published by the Free Software Foundation;
 *
 * This program is distributed in the hope that it will be useful,
 * but WITHOUT ANY WARRANTY; without even the implied warranty of
 * MERCHANTABILITY or FITNESS FOR A PARTICULAR PURPOSE.  See the
 * GNU General Public License for more details.
 *
 * You should have received a copy of the GNU General Public License
 * along with this program; if not, write to the Free Software
 * Foundation, Inc., 59 Temple Place, Suite 330, Boston, MA  02111-1307  USA
 *
 * Author: Emmanuelle Laprise <emmanuelle.laprise@bluekazoo.ca>
 */

#include "ns3/log.h"
#include "ns3/queue.h"
#include "ns3/simulator.h"
#include "ns3/composite-trace-resolver.h"
#include "csma-net-device.h"
#include "csma-channel.h"
#include "ns3/ethernet-header.h"
#include "ns3/ethernet-trailer.h"
#include "ns3/llc-snap-header.h"
#include "ns3/error-model.h"

NS_LOG_COMPONENT_DEFINE ("CsmaNetDevice");

namespace ns3 {

CsmaTraceType::CsmaTraceType (enum Type type)
  : m_type (type)
{
  NS_LOG_FUNCTION;
}

CsmaTraceType::CsmaTraceType ()
  : m_type (RX)
{
  NS_LOG_FUNCTION;
}

void 
CsmaTraceType::Print (std::ostream &os) const
{
  switch (m_type) {
  case RX:
    os << "dev-rx";
    break;
  case DROP:
    os << "dev-drop";
    break;
  }
}

uint16_t 
CsmaTraceType::GetUid (void)
{
  NS_LOG_FUNCTION;
  static uint16_t uid = AllocateUid<CsmaTraceType> ("CsmaTraceType");
  return uid;
}

std::string 
CsmaTraceType::GetTypeName (void) const
{
  NS_LOG_FUNCTION;
  return "ns3::CsmaTraceType";
}

enum CsmaTraceType::Type 
CsmaTraceType::Get (void) const
{
  NS_LOG_FUNCTION;
  return m_type;
}

CsmaNetDevice::CsmaNetDevice (Ptr<Node> node)
  : NetDevice (node, Mac48Address::Allocate ()),
    m_bps (DataRate (0xffffffff)),
    m_receiveErrorModel (0)
{
  NS_LOG_FUNCTION;
  NS_LOG_PARAMS (this << node);
  m_encapMode = IP_ARP;
  Init(true, true);
}

CsmaNetDevice::CsmaNetDevice (Ptr<Node> node, Mac48Address addr, 
                              CsmaEncapsulationMode encapMode) 
  : NetDevice(node, addr), 
    m_bps (DataRate (0xffffffff)),
    m_receiveErrorModel (0)
{
  NS_LOG_FUNCTION;
  NS_LOG_PARAMS (this << node);
  m_encapMode = encapMode;

  Init(true, true);
}

CsmaNetDevice::CsmaNetDevice (Ptr<Node> node, Mac48Address addr, 
                              CsmaEncapsulationMode encapMode,
                              bool sendEnable, bool receiveEnable) 
  : NetDevice(node, addr), 
    m_bps (DataRate (0xffffffff))
{
  NS_LOG_FUNCTION;
  NS_LOG_PARAMS (this << node);
  m_encapMode = encapMode;

  Init(sendEnable, receiveEnable);
}

CsmaNetDevice::~CsmaNetDevice()
{
  NS_LOG_FUNCTION;
  m_queue = 0;
}

void 
CsmaNetDevice::DoDispose ()
{
  NS_LOG_FUNCTION;
  m_channel = 0;
  NetDevice::DoDispose ();
}

//
// Assignment operator for CsmaNetDevice.
//
// This uses the non-obvious trick of taking the source net device passed by
// value instead of by reference.  This causes the copy constructor to be
// invoked (where the real work is done -- see above).  All we have to do
// here is to return the newly constructed net device.
//
/*
CsmaNetDevice&
CsmaNetDevice::operator= (const CsmaNetDevice nd)
{
  NS_LOG_FUNCTION;
  NS_LOG_PARAMS (this << &nd);
  return *this;
}
*/

void 
CsmaNetDevice::Init(bool sendEnable, bool receiveEnable)
{
  NS_LOG_FUNCTION;
  m_txMachineState = READY;
  m_tInterframeGap = Seconds(0);
  m_channel = 0; 
  m_queue = 0;

  EnableBroadcast (Mac48Address ("ff:ff:ff:ff:ff:ff"));
  EnableMulticast (Mac48Address ("01:00:5e:00:00:00"));

  SetSendEnable (sendEnable);
  SetReceiveEnable (receiveEnable);
}

void
CsmaNetDevice::SetSendEnable (bool sendEnable)
{
  NS_LOG_FUNCTION;
  m_sendEnable = sendEnable;
}

void
CsmaNetDevice::SetReceiveEnable (bool receiveEnable)
{
  NS_LOG_FUNCTION;
  m_receiveEnable = receiveEnable;
}

bool
CsmaNetDevice::IsSendEnabled (void)
{
  NS_LOG_FUNCTION;
  return (m_sendEnable);
}

bool
CsmaNetDevice::IsReceiveEnabled (void)
{
  NS_LOG_FUNCTION;
  return (m_receiveEnable);
}

void 
CsmaNetDevice::SetDataRate (DataRate bps)
{
  NS_LOG_FUNCTION;
  if (!m_channel || bps <= m_channel->GetDataRate ())
    {
      m_bps = bps;
    }
}

void 
CsmaNetDevice::SetInterframeGap (Time t)
{
  NS_LOG_FUNCTION;
  m_tInterframeGap = t;
}

void 
CsmaNetDevice::SetBackoffParams (Time slotTime, uint32_t minSlots, 
                                 uint32_t maxSlots, uint32_t ceiling, 
                                 uint32_t maxRetries)
{
  NS_LOG_FUNCTION;
  m_backoff.m_slotTime = slotTime;
  m_backoff.m_minSlots = minSlots;
  m_backoff.m_maxSlots = maxSlots;
  m_backoff.m_ceiling = ceiling;
  m_backoff.m_maxRetries = maxRetries;
}

void 
CsmaNetDevice::AddHeader (Ptr<Packet> p, Mac48Address dest,
                            uint16_t protocolNumber)
{
  NS_LOG_FUNCTION;
  if (m_encapMode == RAW)
    {
      return;
    }
  EthernetHeader header (false);
  EthernetTrailer trailer;
  Mac48Address source = Mac48Address::ConvertFrom (GetAddress ());
  header.SetSource(source);
  header.SetDestination(dest);

  uint16_t lengthType = 0;
  switch (m_encapMode) 
    {
    case ETHERNET_V1:
      lengthType = p->GetSize() + header.GetSerializedSize() + trailer.GetSerializedSize();
      break;
    case IP_ARP:
      lengthType = protocolNumber;
      break;
    case LLC: {
      LlcSnapHeader llc;
      llc.SetType (protocolNumber);
      p->AddHeader (llc);
    } break;
    case RAW:
      NS_ASSERT (false);
      break;
    }
  header.SetLengthType (lengthType);
  p->AddHeader(header);
  trailer.CalcFcs(p);
  p->AddTrailer(trailer);
}

bool 
CsmaNetDevice::ProcessHeader (Ptr<Packet> p, uint16_t & param)
{
  NS_LOG_FUNCTION;
  if (m_encapMode == RAW)
    {
      return true;
    }
  EthernetHeader header (false);
  EthernetTrailer trailer;
      
  p->RemoveTrailer(trailer);
  trailer.CheckFcs(p);
  p->RemoveHeader(header);

  if ((header.GetDestination() != GetBroadcast ()) &&
      (header.GetDestination() != GetAddress ()))
    {
      return false;
    }

  switch (m_encapMode)
    {
    case ETHERNET_V1:
    case IP_ARP:
      param = header.GetLengthType();
      break;
    case LLC: {
      LlcSnapHeader llc;
      p->RemoveHeader (llc);
      param = llc.GetType ();
    } break;
    case RAW:
      NS_ASSERT (false);
      break;
    }
  return true;
}

bool
CsmaNetDevice::DoNeedsArp (void) const
{
  NS_LOG_FUNCTION;
  if ((m_encapMode == IP_ARP) || (m_encapMode == LLC))
    {
      return true;
    } 
  else 
    {
      return false;
    }
}

bool
CsmaNetDevice::SendTo (Ptr<Packet> packet, 
                       const Address& dest, 
                       uint16_t protocolNumber)
{
  NS_LOG_FUNCTION;
  NS_LOG_LOGIC ("p=" << packet);
  NS_LOG_LOGIC ("UID is " << packet->GetUid () << ")");

  NS_ASSERT (IsLinkUp ());

  // Only transmit if send side of net device is enabled
  if (!IsSendEnabled())
    return false;

  Mac48Address destination = Mac48Address::ConvertFrom (dest);
  AddHeader(packet, destination, protocolNumber);

  // Place the packet to be sent on the send queue
  if (m_queue->Enqueue(packet) == false )
    {
      return false;
    }
  // If the device is idle, we need to start a transmission. Otherwise,
  // the transmission will be started when the current packet finished
  // transmission (see TransmitCompleteEvent)
  if (m_txMachineState == READY) 
    {
      // Store the next packet to be transmitted
      m_currentPkt = m_queue->Dequeue ();
      if (m_currentPkt != 0)
        {
          TransmitStart();
        }
    }
  return true;
}

void
CsmaNetDevice::TransmitStart ()
{
  NS_LOG_FUNCTION;
  NS_LOG_LOGIC ("m_currentPkt=" << m_currentPkt);
  NS_LOG_LOGIC ("UID is " << m_currentPkt->GetUid ());
//
// This function is called to start the process of transmitting a packet.
// We need to tell the channel that we've started wiggling the wire and
// schedule an event that will be executed when it's time to tell the 
// channel that we're done wiggling the wire.
//
  NS_ASSERT_MSG((m_txMachineState == READY) || (m_txMachineState == BACKOFF), 
                "Must be READY to transmit. Tx state is: " 
                << m_txMachineState);

  // Only transmit if send side of net device is enabled
  if (!IsSendEnabled())
    return;

  if (m_channel->GetState() != IDLE)
    { // Channel busy, backoff and rechedule TransmitStart()
      m_txMachineState = BACKOFF;
      if (m_backoff.MaxRetriesReached())
        { // Too many retries reached, abort transmission of packet
          TransmitAbort();
        } 
      else 
        {
          m_backoff.IncrNumRetries();
          Time backoffTime = m_backoff.GetBackoffTime();

          NS_LOG_LOGIC ("Channel busy, backing off for " << 
            backoffTime.GetSeconds () << " sec");

          Simulator::Schedule (backoffTime, 
                               &CsmaNetDevice::TransmitStart, 
                               this);
        }
    } 
  else 
    {
      // Channel is free, transmit packet
      m_txMachineState = BUSY;
      Time tEvent = Seconds (m_bps.CalculateTxTime(m_currentPkt->GetSize()));
      
      NS_LOG_LOGIC ("Schedule TransmitCompleteEvent in " << 
        tEvent.GetSeconds () << "sec");
      
      Simulator::Schedule (tEvent, 
                           &CsmaNetDevice::TransmitCompleteEvent, 
                           this);
      if (!m_channel->TransmitStart (m_currentPkt, m_deviceId))
        {
          NS_LOG_WARN ("Channel transmit start did not work at " << 
            tEvent.GetSeconds () << "sec");
          m_txMachineState = READY;
        } 
      else 
        {
          // Transmission success, reset backoff time parameters.
          m_backoff.ResetBackoffTime();
        }
    }
}


void
CsmaNetDevice::TransmitAbort (void)
{
  NS_LOG_FUNCTION;
  NS_LOG_LOGIC ("Pkt UID is " << m_currentPkt->GetUid () << ")");

  // Try to transmit a new packet
  m_currentPkt = m_queue->Dequeue ();
  NS_ASSERT_MSG(m_currentPkt != 0, "IsEmpty false but no Packet on queue?");
  m_backoff.ResetBackoffTime();
  m_txMachineState = READY;
  TransmitStart ();
}

void
CsmaNetDevice::TransmitCompleteEvent (void)
{
  NS_LOG_FUNCTION;
//
// This function is called to finish the  process of transmitting a packet.
// We need to tell the channel that we've stopped wiggling the wire and
// schedule an event that will be executed when it's time to re-enable
// the transmitter after the interframe gap.
//
  NS_ASSERT_MSG(m_txMachineState == BUSY, "Must be BUSY if transmitting");
  // Channel should be transmitting
  NS_ASSERT(m_channel->GetState() == TRANSMITTING);
  m_txMachineState = GAP;

  NS_LOG_LOGIC ("Pkt UID is " << m_currentPkt->GetUid () << ")");
  m_channel->TransmitEnd (); 

  NS_LOG_LOGIC ("Schedule TransmitReadyEvent in "
    << m_tInterframeGap.GetSeconds () << "sec");

  Simulator::Schedule (m_tInterframeGap, 
                       &CsmaNetDevice::TransmitReadyEvent, 
                       this);
}

void
CsmaNetDevice::TransmitReadyEvent (void)
{
  NS_LOG_FUNCTION;
//
// This function is called to enable the transmitter after the interframe
// gap has passed.  If there are pending transmissions, we use this opportunity
// to start the next transmit.
//
  NS_ASSERT_MSG(m_txMachineState == GAP, "Must be in interframe gap");
  m_txMachineState = READY;

  // Get the next packet from the queue for transmitting
  if (m_queue->IsEmpty())
    {
      return;
    }
  else
    {
      m_currentPkt = m_queue->Dequeue ();
      NS_ASSERT_MSG(m_currentPkt != 0, "IsEmpty false but no Packet on queue?");
      TransmitStart ();
    }
}

Ptr<TraceResolver>
CsmaNetDevice::GetTraceResolver (void) const
{
  NS_LOG_FUNCTION;
  Ptr<CompositeTraceResolver> resolver = Create<CompositeTraceResolver> ();
  resolver->AddComposite ("queue", m_queue);
  resolver->AddSource ("rx",
                       TraceDoc ("receive MAC packet",
                                 "Ptr<const Packet>", "packet received"),
                       m_rxTrace,
                       CsmaTraceType (CsmaTraceType::RX));
  resolver->AddSource ("drop",
                       TraceDoc ("drop MAC packet",
                                 "Ptr<const Packet>", "packet dropped"),
                       m_dropTrace,
                       CsmaTraceType (CsmaTraceType::DROP));
  resolver->SetParentResolver (NetDevice::GetTraceResolver ());
  return resolver;
}

bool
CsmaNetDevice::Attach (Ptr<CsmaChannel> ch)
{
  NS_LOG_FUNCTION;
  NS_LOG_PARAMS (this << &ch);

  m_channel = ch;

  m_deviceId = m_channel->Attach(this);
  m_bps = m_channel->GetDataRate ();
  m_tInterframeGap = m_channel->GetDelay ();

  /* 
   * For now, this device is up whenever a channel is attached to it.
   */
  NotifyLinkUp ();
  return true;
}

void
CsmaNetDevice::AddQueue (Ptr<Queue> q)
{
  NS_LOG_FUNCTION;
  NS_LOG_PARAMS (this << q);

  m_queue = q;
}

void CsmaNetDevice::AddReceiveErrorModel (Ptr<ErrorModel> em)
{
  NS_LOG_FUNCTION;
  NS_LOG_PARAM ("(" << em << ")");
  
  m_receiveErrorModel = em; 
  AddInterface (em);
}

void
CsmaNetDevice::Receive (Ptr<Packet> packet)
{
  NS_LOG_FUNCTION;

  EthernetHeader header (false);
  EthernetTrailer trailer;
  Mac48Address broadcast;
  Mac48Address multicast;
  Mac48Address destination;

  NS_LOG_LOGIC ("UID is " << packet->GetUid());

  // Only receive if send side of net device is enabled
  if (!IsReceiveEnabled())
    {
      m_dropTrace (packet);
      return;
    }

  if (m_encapMode == RAW)
    {
      ForwardUp (packet, 0, GetBroadcast ());
      m_dropTrace (packet);
      return;
    }
  packet->RemoveTrailer(trailer);
  trailer.CheckFcs(packet);
  packet->RemoveHeader(header);

  NS_LOG_LOGIC ("Pkt destination is " << header.GetDestination ());
//
// An IP host group address is mapped to an Ethernet multicast address
// by placing the low-order 23-bits of the IP address into the low-order
// 23 bits of the Ethernet multicast address 01-00-5E-00-00-00 (hex).
//
// We are going to receive all packets destined to any multicast address,
// which means clearing the low-order 23 bits the header destination 
//
  Mac48Address mcDest;
  uint8_t      mcBuf[6];

  header.GetDestination ().CopyTo (mcBuf);
  mcBuf[3] &= 0x80;
  mcBuf[4] = 0;
  mcBuf[5] = 0;
  mcDest.CopyFrom (mcBuf);

  multicast = Mac48Address::ConvertFrom (GetMulticast ());
  broadcast = Mac48Address::ConvertFrom (GetBroadcast ());
  destination = Mac48Address::ConvertFrom (GetAddress ());

  if ((header.GetDestination () != broadcast) &&
      (mcDest != multicast) &&
      (header.GetDestination () != destination))
    {
      NS_LOG_LOGIC ("Dropping pkt ");
      m_dropTrace (packet);
      return;
    }

<<<<<<< HEAD
  if (m_receiveErrorModel && m_receiveErrorModel->IsCorrupt (p) )
    {
      NS_LOG_LOGIC ("Dropping pkt due to error model ");
      m_dropTrace (packet);
      // Do not forward up; let this packet go
    }
  else
    {
      m_rxTrace (p);
=======
  m_rxTrace (packet);
>>>>>>> bb9c35ff
//
// protocol must be initialized to avoid a compiler warning in the RAW
// case that breaks the optimized build.
//
      uint16_t protocol = 0;

<<<<<<< HEAD
      switch (m_encapMode)
        {
        case ETHERNET_V1:
        case IP_ARP:
          protocol = header.GetLengthType();
          break;
        case LLC: 
          {
            LlcSnapHeader llc;
            p.RemoveHeader (llc);
            protocol = llc.GetType ();
          } 
          break;
        case RAW:
          NS_ASSERT (false);
          break;
        }
      ForwardUp (p, protocol, header.GetSource ());
      return;
    }
=======
  switch (m_encapMode)
    {
    case ETHERNET_V1:
    case IP_ARP:
      protocol = header.GetLengthType();
      break;
    case LLC: {
      LlcSnapHeader llc;
      packet->RemoveHeader (llc);
      protocol = llc.GetType ();
    } break;
    case RAW:
      NS_ASSERT (false);
      break;
    }
  
  ForwardUp (packet, protocol, header.GetSource ());
  return;
>>>>>>> bb9c35ff
}

Address
CsmaNetDevice::MakeMulticastAddress(Ipv4Address multicastGroup) const
{
  NS_LOG_FUNCTION;
  NS_LOG_PARAMS (this << multicastGroup);
//
// First, get the generic multicast address.
//
  Address hardwareDestination = GetMulticast ();

  NS_LOG_LOGIC ("Device multicast address: " << hardwareDestination);
//
// It's our address, and we know we're playing with an EUI-48 address here
// primarily since we know that by construction, but also since the parameter
// is an Ipv4Address.
//
  Mac48Address etherAddr = Mac48Address::ConvertFrom (hardwareDestination);
//
// We now have the multicast address in an abstract 48-bit container.  We 
// need to pull it out so we can play with it.  When we're done, we have the 
// high order bits in etherBuffer[0], etc.
//
  uint8_t etherBuffer[6];
  etherAddr.CopyTo (etherBuffer);
//
// Now we need to pull the raw bits out of the Ipv4 destination address.
//
  uint8_t ipBuffer[4];
  multicastGroup.Serialize (ipBuffer);
//
// RFC 1112 says that an Ipv4 host group address is mapped to an EUI-48
// multicast address by placing the low-order 23-bits of the IP address into 
// the low-order 23 bits of the Ethernet multicast address 
// 01-00-5E-00-00-00 (hex). 
//
  etherBuffer[3] |= ipBuffer[1] & 0x7f;
  etherBuffer[4] = ipBuffer[2];
  etherBuffer[5] = ipBuffer[3];
//
// Now, etherBuffer has the desired ethernet multicast address.  We have to
// suck these bits back into the Mac48Address,
//
  etherAddr.CopyFrom (etherBuffer);
//
// Implicit conversion (operator Address ()) is defined for Mac48Address, so
// use it by just returning the EUI-48 address which is automagically converted
// to an Address.
//
  NS_LOG_LOGIC ("multicast address is " << etherAddr);

  return etherAddr;
}

Ptr<Queue>
CsmaNetDevice::GetQueue(void) const 
{ 
  NS_LOG_FUNCTION;
  return m_queue;
}

Ptr<Channel>
CsmaNetDevice::DoGetChannel(void) const 
{ 
  NS_LOG_FUNCTION;
  return m_channel;
}


} // namespace ns3<|MERGE_RESOLUTION|>--- conflicted
+++ resolved
@@ -604,8 +604,7 @@
       return;
     }
 
-<<<<<<< HEAD
-  if (m_receiveErrorModel && m_receiveErrorModel->IsCorrupt (p) )
+  if (m_receiveErrorModel && m_receiveErrorModel->IsCorrupt (packet) )
     {
       NS_LOG_LOGIC ("Dropping pkt due to error model ");
       m_dropTrace (packet);
@@ -613,17 +612,13 @@
     }
   else
     {
-      m_rxTrace (p);
-=======
-  m_rxTrace (packet);
->>>>>>> bb9c35ff
+      m_rxTrace (packet);
 //
 // protocol must be initialized to avoid a compiler warning in the RAW
 // case that breaks the optimized build.
 //
       uint16_t protocol = 0;
 
-<<<<<<< HEAD
       switch (m_encapMode)
         {
         case ETHERNET_V1:
@@ -633,7 +628,7 @@
         case LLC: 
           {
             LlcSnapHeader llc;
-            p.RemoveHeader (llc);
+            packet->RemoveHeader (llc);
             protocol = llc.GetType ();
           } 
           break;
@@ -641,29 +636,8 @@
           NS_ASSERT (false);
           break;
         }
-      ForwardUp (p, protocol, header.GetSource ());
-      return;
-    }
-=======
-  switch (m_encapMode)
-    {
-    case ETHERNET_V1:
-    case IP_ARP:
-      protocol = header.GetLengthType();
-      break;
-    case LLC: {
-      LlcSnapHeader llc;
-      packet->RemoveHeader (llc);
-      protocol = llc.GetType ();
-    } break;
-    case RAW:
-      NS_ASSERT (false);
-      break;
-    }
-  
-  ForwardUp (packet, protocol, header.GetSource ());
-  return;
->>>>>>> bb9c35ff
+      ForwardUp (packet, protocol, header.GetSource ());
+    }
 }
 
 Address
