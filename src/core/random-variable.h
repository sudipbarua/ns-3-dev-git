--- conflicted
+++ resolved
@@ -72,11 +72,7 @@
    * \brief Returns a random integer integer from the underlying distribution
    * \return  Integer cast of ::GetValue()
    */
-<<<<<<< HEAD
-  uint32_t GetIntValue (void) const;
-=======
   uint32_t GetInteger (void) const;
->>>>>>> 0c586271
   
   /**
    * \brief Get the internal state of the RNG
@@ -172,12 +168,6 @@
   operator Attribute () const;
 
 private:
-<<<<<<< HEAD
-  RandomVariableBase *m_variable;
-protected:
-  RandomVariable (const RandomVariableBase &variable);
-  RandomVariableBase *Peek (void);
-=======
   friend std::ostream &operator << (std::ostream &os, const RandomVariable &var);
   friend std::istream &operator >> (std::istream &os, RandomVariable &var);
 
@@ -185,7 +175,6 @@
 protected:
   RandomVariable (const RandomVariableBase &variable);
   RandomVariableBase *Peek (void) const;
->>>>>>> 0c586271
 };
 
 /**
